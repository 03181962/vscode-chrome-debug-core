--- conflicted
+++ resolved
@@ -57,11 +57,10 @@
             .setup(x => x.isAttached)
             .returns(() => false);
 
-<<<<<<< HEAD
         mockLineNumberTransformer = getMockLineNumberTransformer();
         mockSourceMapTransformer = getMockSourceMapTransformer();
         mockPathTransformer = getMockPathTransformer();
-=======
+
         // Mock calls like chromeConnection.api.Debugger.setBreakpoint().
         // Need an object that actually has these properties, (and our rpc connection uses a Proxy)
         const debuggerStubs = {
@@ -73,7 +72,7 @@
         mockDebugger = Mock.ofInstance<Crdp.DebuggerClient>(<any>debuggerStubs, MockBehavior.Strict);
         mockDebugger
             .setup(x => x.enable())
-            .returns(() => Promise.resolve<void>());
+            .returns(() => Promise.resolve());
 
         const chromeConnectionAPI: Crdp.CrdpClient = <any>{
             Debugger: mockDebugger.object,
@@ -82,9 +81,12 @@
         mockChromeConnection
             .setup(x => x.api)
             .returns(() => chromeConnectionAPI);
->>>>>>> 58011c26
+        mockChromeConnection
+            .setup(x => x.run())
+            .returns(() => Promise.resolve());
 
         // Instantiate the ChromeDebugAdapter, injecting the mock ChromeConnection
+        /* tslint:disable:no-function-expression */
         chromeDebugAdapter = new (require(MODULE_UNDER_TEST).ChromeDebugAdapter)({
             chromeConnection: function() { return mockChromeConnection.object; },
             lineColTransformer: function() { return mockLineNumberTransformer.object; },
@@ -94,6 +96,7 @@
         {
             sendEvent: e => sendEventHandler && sendEventHandler(e)
         });
+        /* tslint:enable:no-function-expression */
     });
 
     teardown(() => {
@@ -147,29 +150,17 @@
                 const { line: lineNumber, column: columnNumber, condition } = bp;
 
                 if (url) {
-<<<<<<< HEAD
-                    mockChromeConnection
-                        .setup(x => x.debugger_setBreakpointByUrlRegex(utils.pathToRegex(url), lineNumber, columnNumber, condition))
-                        .returns(location => Promise.resolve(
-                            <Crdp.Debugger.SetBreakpointByUrlResponse>{ id: 0, result: { breakpointId: BP_ID + i, locations: [{ scriptId, lineNumber, columnNumber }] } }))
-                        .verifiable();
-                } else {
-                    mockChromeConnection
-                        .setup(x => x.debugger_setBreakpoint(It.isAny(), condition))
-                        .returns(location => Promise.resolve(
-                            <Crdp.Debugger.SetBreakpointResponse>{ id: 0, result: { breakpointId: BP_ID + i, actualLocation: { scriptId, lineNumber, columnNumber } } }))
-=======
+                    const urlRegex = utils.pathToRegex(url);
                     mockDebugger
-                        .setup(x => x.setBreakpointByUrl(It.isValue({ url, lineNumber, columnNumber })))
+                        .setup(x => x.setBreakpointByUrl(It.isValue({ urlRegex, lineNumber, columnNumber, condition })))
                         .returns(location => Promise.resolve(
                             <Crdp.Debugger.SetBreakpointByUrlResponse>{ breakpointId: BP_ID + i, locations: [{ scriptId, lineNumber, columnNumber }] }))
                         .verifiable();
                 } else {
                     mockDebugger
-                        .setup(x => x.setBreakpoint(It.isAny()))
+                        .setup(x => x.setBreakpoint(It.isValue({ location: { lineNumber, columnNumber, scriptId }, condition })))
                         .returns(location => Promise.resolve(
                             <Crdp.Debugger.SetBreakpointResponse>{ breakpointId: BP_ID + i, actualLocation: { scriptId, lineNumber, columnNumber } }))
->>>>>>> 58011c26
                         .verifiable();
                 }
             });
@@ -177,15 +168,9 @@
 
         function expectRemoveBreakpoint(indicies: number[]): void {
             indicies.forEach(i => {
-<<<<<<< HEAD
-                mockChromeConnection
-                    .setup(x => x.debugger_removeBreakpoint(It.isValue(BP_ID + i)))
-                    .returns(() => Promise.resolve(<Crdp.Response>{ id: 0 }))
-=======
                 mockDebugger
                     .setup(x => x.removeBreakpoint(It.isValue({ breakpointId: BP_ID + i })))
-                    .returns(() => Promise.resolve<void>())
->>>>>>> 58011c26
+                    .returns(() => Promise.resolve())
                     .verifiable();
             });
         }
@@ -211,12 +196,9 @@
         }
 
         function emitScriptParsed(url = FILE_NAME, scriptId = SCRIPT_ID): void {
-<<<<<<< HEAD
             mockSourceMapTransformer.setup(m => m.scriptParsed(It.isValue(undefined), It.isValue(undefined)))
                 .returns(() => Promise.resolve([]));
 
-=======
->>>>>>> 58011c26
             mockEventEmitter.emit('Debugger.scriptParsed', <Crdp.Debugger.ScriptParsedEvent>{ scriptId, url });
         }
 
@@ -301,22 +283,12 @@
                     expectRemoveBreakpoint([2, 3]);
                     mockEventEmitter.emit('Debugger.globalObjectCleared');
                     mockEventEmitter.emit('Debugger.scriptParsed', <Crdp.Debugger.ScriptParsedEvent>{ scriptId: 'afterRefreshScriptId', url: FILE_NAME });
-<<<<<<< HEAD
-                    mockEventEmitter.emit('Debugger.breakpointResolved', <Crdp.Debugger.BreakpointResolvedParams>{ breakpointId: BP_ID + 2, location: { scriptId: 'afterRefreshScriptId' } });
-                    mockEventEmitter.emit('Debugger.breakpointResolved', <Crdp.Debugger.BreakpointResolvedParams>{ breakpointId: BP_ID + 3, location: { scriptId: 'afterRefreshScriptId' } });
+                    mockEventEmitter.emit('Debugger.breakpointResolved', <Crdp.Debugger.BreakpointResolvedEvent>{ breakpointId: BP_ID + 2, location: { scriptId: 'afterRefreshScriptId' } });
+                    mockEventEmitter.emit('Debugger.breakpointResolved', <Crdp.Debugger.BreakpointResolvedEvent>{ breakpointId: BP_ID + 3, location: { scriptId: 'afterRefreshScriptId' } });
 
                     breakpoints.push({ line: 321, column: 123 });
                     expectSetBreakpoint(breakpoints, FILE_NAME, 'afterRefreshScriptId');
                     return chromeDebugAdapter.setBreakpoints({ source: { path: FILE_NAME }, breakpoints }, 0);
-=======
-                    mockEventEmitter.emit('Debugger.breakpointResolved', <Crdp.Debugger.BreakpointResolvedEvent>{ breakpointId: BP_ID + 2, location: { scriptId: 'afterRefreshScriptId' } });
-                    mockEventEmitter.emit('Debugger.breakpointResolved', <Crdp.Debugger.BreakpointResolvedEvent>{ breakpointId: BP_ID + 3, location: { scriptId: 'afterRefreshScriptId' } });
-
-                    lines.push(321);
-                    cols.push(123);
-                    expectSetBreakpoint(lines, cols, FILE_NAME, 'afterRefreshScriptId');
-                    return chromeDebugAdapter.setBreakpoints({ source: { path: FILE_NAME }, lines, cols });
->>>>>>> 58011c26
                 })
                 .then(response => assertExpectedResponse(response, breakpoints));
         });
@@ -328,26 +300,15 @@
 
             // Set up the mock to return a different location
             const location: Crdp.Debugger.Location = {
-<<<<<<< HEAD
                 scriptId: SCRIPT_ID, lineNumber: breakpoints[0].line + 10, columnNumber: breakpoints[0].column + 10 };
-=======
-                scriptId: SCRIPT_ID, lineNumber: lines[0] + 10, columnNumber: cols[0] + 10 };
->>>>>>> 58011c26
             const expectedResponse: ISetBreakpointsResponseBody = {
                 breakpoints: [{ line: location.lineNumber, column: location.columnNumber, verified: true, id: 1000 }]};
 
-<<<<<<< HEAD
             const expectedRegex = utils.pathToRegex(FILE_NAME);
-            mockChromeConnection
-                .setup(x => x.debugger_setBreakpointByUrlRegex(expectedRegex, breakpoints[0].line, breakpoints[0].column, undefined))
-                .returns(() => Promise.resolve(
-                    <Crdp.Debugger.SetBreakpointByUrlResponse>{ id: 0, result: { breakpointId: BP_ID, locations: [location] } }))
-=======
             mockDebugger
-                .setup(x => x.setBreakpointByUrl(It.isValue({ url: FILE_NAME, lineNumber: lines[0], columnNumber: cols[0] })))
+                .setup(x => x.setBreakpointByUrl(It.isValue({ urlRegex: expectedRegex, lineNumber: breakpoints[0].line, columnNumber: breakpoints[0].column, condition: undefined })))
                 .returns(() => Promise.resolve(
                     <Crdp.Debugger.SetBreakpointByUrlResponse>{ breakpointId: BP_ID, locations: [location] }))
->>>>>>> 58011c26
                 .verifiable();
 
             return chromeDebugAdapter.attach(ATTACH_ARGS)
@@ -427,16 +388,6 @@
                 assert(scriptParsedFired);
             });
         });
-
-        test('ignores internal scripts', () => {
-            return chromeDebugAdapter.attach(ATTACH_ARGS).then(() => {
-                sendEventHandler = (event: DebugProtocol.Event) => {
-                    testUtils.assertFail('No event should be fired: ' + event.event);
-                };
-
-                emitScriptParsed(/*url=*/'', undefined, { isInternalScript: true });
-            });
-        });
     });
 
     suite('setExceptionBreakpoints()', () => { });
