--- conflicted
+++ resolved
@@ -239,7 +239,6 @@
         parent?: StackTrace;
     }
 
-<<<<<<< HEAD
     /**
      * Represents function call argument. Either remote object id objectId, primitive value,
      * unserializable primitive value or neither of (for undefined) them should be specified.
@@ -258,7 +257,7 @@
     }
 
     export type UnserializableValue = "Infinity" | "NaN" | "-Infinity" | "-0";
-=======
+
     export interface ConsoleAPICalledParams {
         type: string;
         args: RemoteObject[];
@@ -266,7 +265,6 @@
         timestamp: number;
         stackTrace?: StackTrace;
     }
->>>>>>> 9271bbe8
 }
 
 export namespace Page {
